﻿# LUIS Bot Sample

A sample bot integrated with a LUIS.ai application for understanding natural language.

[![Deploy to Azure][Deploy Button]][Deploy Node/LUIS]

[Deploy Button]: https://azuredeploy.net/deploybutton.png
[Deploy Node/LUIS]: https://azuredeploy.net

### Prerequisites

The minimum prerequisites to run this sample are:
* Latest Node.js with NPM. Download it from [here](https://nodejs.org/en/download/).
* The Bot Framework Emulator. To install the Bot Framework Emulator, download it from [here](https://emulator.botframework.com/). Please refer to [this documentation article](https://github.com/microsoft/botframework-emulator/wiki/Getting-Started) to know more about the Bot Framework Emulator.
* **[Recommended]** Visual Studio Code for IntelliSense and debugging, download it from [here](https://code.visualstudio.com/) for free.

#### LUIS Application

The first step to using LUIS is to create or import an application. Go to the home page, www.luis.ai, and log in. After creating your LUIS account you'll be able to Import an Existing Application where can you can select a local copy of the LuisBot.json file an import it.

![Import an Existing Application](images/prereqs-import.png)

<<<<<<< HEAD
Once you imported the application you'll need to "train" the model ([Training](https://docs.microsoft.com/en-us/azure/cognitive-services/LUIS/train-test)) before you can "Publish" the model in an HTTP endpoint. For more information, take a look at [Publishing a Model](https://docs.microsoft.com/en-us/azure/cognitive-services/LUIS/publishapp).
=======
If you want to test this sample, you have to import the pre-build [LuisBot.json](LuisBot.json) file to your LUIS account.

Once you imported the application you'll need to "train" the model ([Training](https://docs.microsoft.com/en-us/azure/cognitive-services/luis/train-test)) before you can "Publish" the model in an HTTP endpoint. For more information, take a look at [Publishing a Model](https://docs.microsoft.com/en-us/azure/cognitive-services/luis/publishapp).
>>>>>>> 3c9da0f7

Finally, edit the [.env](.env#L6) file and update the `LUIS_MODEL_URL` variable with your's Model URL.

#### Where to find the Model URL

In the LUIS application's dashboard, click the "Publish App" button in the left side bar, select an Endpoint Key and then click the "Publish" button. After a couple of moments, you will see a url that makes your models available as a web service.

![Publishing a Model](images/prereqs-publish.png)

### Code Highlights

One of the key problems in human-computer interactions is the ability of the computer to understand what a person wants, and to find the pieces of information that are relevant to their intent. In the LUIS application, you will bundle together the intents and entities that are important to your task. Read more about [Planning an Application](https://docs.microsoft.com/en-us/azure/cognitive-services/LUIS/plan-your-app) in the LUIS Help 

#### Intent Recognizers

The BotBuilder Node SDK contains Recognizer plugins that allow to detect intention from user messages using different methods, from Regex to natural language understanding. These Recognizer plugins and the IntentDialog are useful for building more open ended bots that support natural language style understanding.

Out of the box, Bot Builder comes with a [LuisRecognizer](https://docs.botframework.com/en-us/node/builder/chat-reference/classes/_botbuilder_d_.luisrecognizer) that can be used to call a machine learning model you have trained via the [LUIS web site](https://www.luis.ai/). You can create a LuisRecognizer that is pointed at your model and then pass that recognizer to an IntentDialog at creation time using the [options](https://docs.botframework.com/en-us/node/builder/chat-reference/interfaces/_botbuilder_d_.iintentdialogoptions) structure, or you can register a global recognizer that will listen to every user message and detect intention. Check out how to [register a global LuisRecognizer](app.js#L25-L28):

````JavaScript
// You can provide your own model by specifing the 'LUIS_MODEL_URL' environment variable
// This Url can be obtained by uploading or creating your model from the LUIS portal: https://www.luis.ai/
var recognizer = new builder.LuisRecognizer(process.env.LUIS_MODEL_URL);
bot.recognizer(recognizer);
````

Intent recognizers return matches as named intents. To match against an intent from a recognizer you pass the name of the intent you want to handle to [IntentDialog.matches()](https://docs.botframework.com/en-us/node/builder/chat-reference/classes/_botbuilder_d_.intentdialog#matches) or use the dialog's [triggerAction()](https://docs.botframework.com/en-us/node/builder/chat-reference/classes/_botbuilder_d_.intentdialog.html#triggeraction) by specifing the intent name with [matches](https://docs.botframework.com/en-us/node/builder/chat-reference/interfaces/_botbuilder_d_.itriggeractionoptions.html#matches) property. See how the bot matches the [`SearchHotels`](app.js#L80), [`ShowHotelsReviews`](app.js#L100) and [`Help`](app.js#L106) intents.

````JavaScript
bot.dialog('SearchHotels', [
    // ... waterfall dialog ...
]).triggerAction({
    matches: 'SearchHotels'
});

bot.dialog('ShowHotelsReviews', function (session, args) {
    // ...
}).triggerAction({
    matches: 'ShowHotelsReviews'
});

bot.dialog('Help', function (session) {
    // ...
}).triggerAction({
    matches: 'Help'
});
````

#### Entity Recognition

LUIS can not only identify a users intention given an utterance, it can extract entities from their utterance as well. Any entities recognized in the users utterance will be passed to the intent handler via its [`args`](https://docs.botframework.com/en-us/node/builder/chat-reference/interfaces/_botbuilder_d_.iintentrecognizerresult) parameter.

Bot Builder includes an [`EntityRecognizer`](https://docs.botframework.com/en-us/node/builder/chat-reference/classes/_botbuilder_d_.entityrecognizer.html) class to simplify working with these entities. You can use [`EntityRecognizer.findEntity()`](https://docs.botframework.com/en-us/node/builder/chat-reference/classes/_botbuilder_d_.entityrecognizer.html#findentity) and [`EntityRecognizer.findAllEntities()`](https://docs.botframework.com/en-us/node/builder/chat-reference/classes/_botbuilder_d_.entityrecognizer.html#findallentities) to search for entities of a specific type by name. Check out how [city and airport entities are extracted](app.js#L34-L36).

````JavaScript
var cityEntity = builder.EntityRecognizer.findEntity(args.intent.entities, 'builtin.geography.city');
var airportEntity = builder.EntityRecognizer.findEntity(args.intent.entities, 'AirportCode');
````

The `AirportCode` entity makes use of the LUIS Pattern Features which helps LUIS infer entities based on an Regular Expression match, for instance, Airport Codes consist of three consecutive alphabetic characters. You can read more about Pattern Features in the [Add Features](https://docs.microsoft.com/en-us/azure/cognitive-services/LUIS/add-features) section of the LUIS Help Docs.

![Edit Regex Feature](images/highlights-regex.png)

Another LUIS Model Feature used is Phrase List Features, for instance, the model includes a phrase list named Near which categorizes the words: near, around, close and nearby. Phrase list features work for both words and phrase and what LUIS learns about one phrase will automatically be applied to the others as well.

> Note: Both RegEx and Phrase List are transparent from the Bot's implementation perspective. Think of model features as "hints" used by the Machine Learning algorithm to help categorize and recognize words that compound Entities and Intents.

![Phrase List Feature](images/highlights-phrase.png)

In our sample, we are using a [waterfall dialog](https://docs.microsoft.com/en-us/bot-framework/nodejs/bot-builder-nodejs-dialog-waterfall) for the hotel search. This is a common pattern that you'll likely use for most of your intent handlers. The way waterfalls work in Bot Builder is the very first step of the waterfall is called when a dialog (or in this case intent handler) is triggered. The step then does some work and continues execution of the waterfall by either calling another dialog (like a built-in prompt) or calling the optional `next()` function passed in. When a dialog is called in a step, any result returned from the dialog will be passed as input to the results parameter for the next step. 

Our bot tries to check if an entity of city or airport type were [matched and forwards it](app.js#L37-L44) to the next step. If that's not the case, the user is [prompted with a destination](app.js#L47). The [next step](app.js#L50) will receive the destination or airport code in the `results` argument.

````JavaScript
bot.dialog('SearchHotels', [
    function (session, args, next) {
        session.send('Welcome to the Hotels finder! We are analyzing your message: \'%s\'', session.message.text);

        // try extracting entities
        var cityEntity = builder.EntityRecognizer.findEntity(args.intent.entities, 'builtin.geography.city');
        var airportEntity = builder.EntityRecognizer.findEntity(args.intent.entities, 'AirportCode');
        if (cityEntity) {
            // city entity detected, continue to next step
            session.dialogData.searchType = 'city';
            next({ response: cityEntity.entity });
        } else if (airportEntity) {
            // airport entity detected, continue to next step
            session.dialogData.searchType = 'airport';
            next({ response: airportEntity.entity });
        } else {
            // no entities detected, ask user for a destination
            builder.Prompts.text(session, 'Please enter your destination');
        }
    },
    function (session, results) {
        var destination = results.response;

        var message = 'Looking for hotels';
        if (session.dialogData.searchType === 'airport') {
            message += ' near %s airport...';
        } else {
            message += ' in %s...';
        }

        session.send(message, destination);

        // Async search
        Store
            .searchHotels(destination)
            .then(function (hotels) {
                // args
                session.send('I found %d hotels:', hotels.length);

                var message = new builder.Message()
                    .attachmentLayout(builder.AttachmentLayout.carousel)
                    .attachments(hotels.map(hotelAsAttachment));

                session.send(message);

                // End
                session.endDialog();
            });
    }
]).triggerAction({
    matches: 'SearchHotels',
    onInterrupted: function (session) {
        session.send('Please provide a destination');
    }
});
````

Similarly, the [`ShowHotelsReviews`](app.js#L86) uses a single closure to search for hotel reviews.

````JavaScript
bot.dialog('ShowHotelsReviews', function (session, args) {
    // retrieve hotel name from matched entities
    var hotelEntity = builder.EntityRecognizer.findEntity(args.intent.entities, 'Hotel');
    if (hotelEntity) {
        session.send('Looking for reviews of \'%s\'...', hotelEntity.entity);
        Store.searchHotelReviews(hotelEntity.entity)
            .then(function (reviews) {
                var message = new builder.Message()
                    .attachmentLayout(builder.AttachmentLayout.carousel)
                    .attachments(reviews.map(reviewAsAttachment));
                session.endDialog(message);
            });
    }
}).triggerAction({
    matches: 'ShowHotelsReviews'
});
````

> **NOTE:** When using an IntentDialog, you should avoid adding a matches() handler for LUIS’s “None” intent. Add a onDefault() handler instead (or a default dialog when using global recognizers). The reason for this is that a LUIS model will often return a very high score for the None intent if it doesn’t understand the users utterance. In the scenario where you’ve configured the IntentDialog with multiple recognizers that could cause the None intent to win out over a non-None intent from a different model that had a slightly lower score. Because of this the LuisRecognizer class suppresses the None intent all together. If you explicitly register a handler for “None” it will never be matched. The onDefault() handler (or the bot's default dialog) however can achieve the same effect because it essentially gets triggered when all of the models reported a top intent of “None”.

### Spelling Correction

If you want to enable spelling correction, set the `IS_SPELL_CORRECTION_ENABLED` key to `true` in the [.env](.env#L14) file.

Microsoft Bing Spell Check API provides a module that allows you to to correct the spelling of the text. Check out the [reference](https://dev.cognitive.microsoft.com/docs/services/56e73033cf5ff80c2008c679/operations/56e73036cf5ff81048ee6727) to know more about the modules available. 

[spell-service.js](spell-service.js) is the core component illustrating how to call the Bing Spell Check RESTful API.

In this sample we added spell correction as a middleware. Check out the middleware in [app.js](app.js#L109-L125).

````JavaScript
if (process.env.IS_SPELL_CORRECTION_ENABLED === 'true') {
    bot.use({
        botbuilder: function (session, next) {
            spellService
                .getCorrectedText(session.message.text)
                .then(function (text) {
                    session.message.text = text;
                    next();
                })
                .catch(function (error) {
                    console.error(error);
                    next();
                });
        }
    });
}
````

### Outcome

You will see the following in the Bot Framework Emulator when opening and running the sample solution.

![Sample Outcome](images/outcome.png)

### More Information

To get more information about how to get started in Bot Builder for Node and LUIS please review the following resources:
* [Bot Builder for Node.js Reference](https://docs.microsoft.com/en-us/bot-framework/nodejs/)
* [Understanding Natural Language](https://docs.botframework.com/en-us/node/builder/guides/understanding-natural-language/)
<<<<<<< HEAD
* [LUIS Help Docs](https://docs.microsoft.com/en-us/azure/cognitive-services/LUIS/Home)
* [Cognitive Services Documentation](https://docs.microsoft.com/en-us/azure/#pivot=products&panel=cognitive)
=======
* [LUIS Help Docs](https://www.luis.ai/help#luis-help)
* [Cognitive Services Documentation](https://docs.microsoft.com/en-us/azure/cognitive-services/luis/home)
>>>>>>> 3c9da0f7
* [IntentDialog](https://docs.botframework.com/en-us/node/builder/chat/IntentDialog/)
* [EntityRecognizer](https://docs.botframework.com/en-us/node/builder/chat-reference/classes/_botbuilder_d_.entityrecognizer.html)
* [Alarm Bot in Node](https://github.com/Microsoft/BotBuilder/tree/master/Node/examples/basics-naturalLanguage)
* [Microsoft Bing Spell Check API](https://www.microsoft.com/cognitive-services/en-us/bing-spell-check-api)

> **Limitations**  
> The functionality provided by the Bot Framework Activity can be used across many channels. Moreover, some special channel features can be unleashed using the [Message.sourceEvent](https://docs.botframework.com/en-us/node/builder/chat-reference/classes/_botbuilder_d_.message.html#sourceevent) method.
> 
> The Bot Framework does its best to support the reuse of your Bot in as many channels as you want. However, due to the very nature of some of these channels, some features are not fully portable.
> 
> The features used in this sample are fully supported in the following channels:
> - Skype
> - Facebook
> - Microsoft Teams
> - DirectLine
> - WebChat
> - Slack
> - GroupMe
> - Telegram
> 
> They are also supported, with some limitations, in the following channels:
> - Kik
> - Email
> 
> On the other hand, they are not supported and the sample won't work as expected in the following channel:
> - SMS<|MERGE_RESOLUTION|>--- conflicted
+++ resolved
@@ -20,13 +20,9 @@
 
 ![Import an Existing Application](images/prereqs-import.png)
 
-<<<<<<< HEAD
-Once you imported the application you'll need to "train" the model ([Training](https://docs.microsoft.com/en-us/azure/cognitive-services/LUIS/train-test)) before you can "Publish" the model in an HTTP endpoint. For more information, take a look at [Publishing a Model](https://docs.microsoft.com/en-us/azure/cognitive-services/LUIS/publishapp).
-=======
 If you want to test this sample, you have to import the pre-build [LuisBot.json](LuisBot.json) file to your LUIS account.
 
 Once you imported the application you'll need to "train" the model ([Training](https://docs.microsoft.com/en-us/azure/cognitive-services/luis/train-test)) before you can "Publish" the model in an HTTP endpoint. For more information, take a look at [Publishing a Model](https://docs.microsoft.com/en-us/azure/cognitive-services/luis/publishapp).
->>>>>>> 3c9da0f7
 
 Finally, edit the [.env](.env#L6) file and update the `LUIS_MODEL_URL` variable with your's Model URL.
 
@@ -171,8 +167,7 @@
                 var message = new builder.Message()
                     .attachmentLayout(builder.AttachmentLayout.carousel)
                     .attachments(reviews.map(reviewAsAttachment));
-                session.endDialog(message);
-            });
+                session.endDialog(message);            });
     }
 }).triggerAction({
     matches: 'ShowHotelsReviews'
@@ -182,7 +177,6 @@
 > **NOTE:** When using an IntentDialog, you should avoid adding a matches() handler for LUIS’s “None” intent. Add a onDefault() handler instead (or a default dialog when using global recognizers). The reason for this is that a LUIS model will often return a very high score for the None intent if it doesn’t understand the users utterance. In the scenario where you’ve configured the IntentDialog with multiple recognizers that could cause the None intent to win out over a non-None intent from a different model that had a slightly lower score. Because of this the LuisRecognizer class suppresses the None intent all together. If you explicitly register a handler for “None” it will never be matched. The onDefault() handler (or the bot's default dialog) however can achieve the same effect because it essentially gets triggered when all of the models reported a top intent of “None”.
 
 ### Spelling Correction
-
 If you want to enable spelling correction, set the `IS_SPELL_CORRECTION_ENABLED` key to `true` in the [.env](.env#L14) file.
 
 Microsoft Bing Spell Check API provides a module that allows you to to correct the spelling of the text. Check out the [reference](https://dev.cognitive.microsoft.com/docs/services/56e73033cf5ff80c2008c679/operations/56e73036cf5ff81048ee6727) to know more about the modules available. 
@@ -193,7 +187,7 @@
 
 ````JavaScript
 if (process.env.IS_SPELL_CORRECTION_ENABLED === 'true') {
-    bot.use({
+    bot.use(
         botbuilder: function (session, next) {
             spellService
                 .getCorrectedText(session.message.text)
@@ -221,13 +215,8 @@
 To get more information about how to get started in Bot Builder for Node and LUIS please review the following resources:
 * [Bot Builder for Node.js Reference](https://docs.microsoft.com/en-us/bot-framework/nodejs/)
 * [Understanding Natural Language](https://docs.botframework.com/en-us/node/builder/guides/understanding-natural-language/)
-<<<<<<< HEAD
 * [LUIS Help Docs](https://docs.microsoft.com/en-us/azure/cognitive-services/LUIS/Home)
 * [Cognitive Services Documentation](https://docs.microsoft.com/en-us/azure/#pivot=products&panel=cognitive)
-=======
-* [LUIS Help Docs](https://www.luis.ai/help#luis-help)
-* [Cognitive Services Documentation](https://docs.microsoft.com/en-us/azure/cognitive-services/luis/home)
->>>>>>> 3c9da0f7
 * [IntentDialog](https://docs.botframework.com/en-us/node/builder/chat/IntentDialog/)
 * [EntityRecognizer](https://docs.botframework.com/en-us/node/builder/chat-reference/classes/_botbuilder_d_.entityrecognizer.html)
 * [Alarm Bot in Node](https://github.com/Microsoft/BotBuilder/tree/master/Node/examples/basics-naturalLanguage)
@@ -253,4 +242,4 @@
 > - Email
 > 
 > On the other hand, they are not supported and the sample won't work as expected in the following channel:
-> - SMS+> - SM